{
    "name": "integration-crawler",
    "version": "0.1.2",
    "description": "",
    "private": true,
    "type": "commonjs",
    "scripts": {
        "clear": "yarn run clear:dist && yarn run clear:node_modules",
        "clear:node_modules": "rimraf node_modules",
        "clear:dist": "rimraf dist",
        "test:integration": "jest --clearCache && jest --detectOpenHandles -c ./jest.config.mjs",
        "lint": "eslint -c eslint.config.mjs \"src/**/*.ts\"",
        "lint:fix": "eslint -c eslint.config.mjs \"src/**/*.ts\" --fix",
        "format": "prettier -с prettier.config.mjs --write \"src/**/*.ts\""
    },
    "author": "Yaroslav Pavliuk",
    "license": "",
    "packageManager": "yarn@4.5.0",
    "dependencies": {
<<<<<<< HEAD
        "@easylayer/bitcoin-crawler": "0.0.10",
        "@easylayer/common": "0.9.2",
=======
        "@easylayer/bitcoin-crawler": "0.1.2",
        "@easylayer/common": "0.9.1",
>>>>>>> 85bc8b69
        "@easylayer/transport-sdk": "1.1.1",
        "dotenv": "16.4.5",
        "sqlite3": "5.1.7",
        "supertest": "7.0.0",
        "uuid": "9.0.1"
    },
    "devDependencies": {
        "@types/jest": "29.5.11",
        "@types/node": "20.10.4",
        "@types/supertest": "6.0.2",
        "jest": "29.7.0",
        "jest-junit": "16.0.0",
        "ts-jest": "29.1.1",
        "ts-node": "10.9.2",
        "typescript": "5.3.3"
    }
}<|MERGE_RESOLUTION|>--- conflicted
+++ resolved
@@ -17,13 +17,8 @@
     "license": "",
     "packageManager": "yarn@4.5.0",
     "dependencies": {
-<<<<<<< HEAD
-        "@easylayer/bitcoin-crawler": "0.0.10",
+        "@easylayer/bitcoin-crawler": "0.1.2",
         "@easylayer/common": "0.9.2",
-=======
-        "@easylayer/bitcoin-crawler": "0.1.2",
-        "@easylayer/common": "0.9.1",
->>>>>>> 85bc8b69
         "@easylayer/transport-sdk": "1.1.1",
         "dotenv": "16.4.5",
         "sqlite3": "5.1.7",
